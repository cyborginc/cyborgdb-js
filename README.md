# CyborgDB JavaScript/TypeScript SDK

![NPM Version](https://img.shields.io/npm/v/cyborgdb)
![NPM License](https://img.shields.io/npm/l/cyborgdb)
![Node Current](https://img.shields.io/node/v/cyborgdb)

The **CyborgDB JavaScript/TypeScript SDK** provides a comprehensive client library for interacting with [CyborgDB](https://docs.cyborg.co), the first Confidential Vector Database. This SDK enables you to perform encrypted vector operations including ingestion, search, and retrieval while maintaining end-to-end encryption of your vector embeddings. Built with TypeScript, it offers full type safety and seamless integration into modern JavaScript and TypeScript applications.

This SDK provides an interface to [`cyborgdb-service`](https://pypi.org/project/cyborgdb-service/) which you will need to separately install and run in order to use the SDK. For more info, please see our [docs](https://docs.cyborg.co).

## Key Features

- **End-to-End Encryption**: All vector operations maintain encryption with client-side keys
- **Zero-Trust Design**: Novel architecture keeps confidential inference data secure
- **Full TypeScript Support**: Complete type definitions and IntelliSense support
- **Batch Operations**: Efficient batch queries and upserts for high-throughput applications
- **Flexible Indexing**: Support for multiple index types (IVFFlat, IVFPQ, etc.) with customizable parameters

## Getting Started

To get started in minutes, check out our [Quickstart Guide](https://docs.cyborg.co/quickstart).


### Installation

1. Install `cyborgdb-service`

```bash
# Install the CyborgDB Service
pip install cyborgdb-service

# Or via Docker
docker pull cyborginc/cyborgdb-service
```

2. Install `cyborgdb` SDK:

```bash
# Install the CyborgDB TypeScript SDK
npm install cyborgdb
```

### Usage

```typescript
<<<<<<< HEAD
import { Client as CyborgDB, IndexIVFFlat } from 'cyborgdb';
=======
import { Client } from 'cyborgdb';
>>>>>>> caf729f7

// Initialize the client
const client = new CyborgDB({ 
  baseUrl: 'https://localhost:8000', 
  apiKey: 'your-api-key' 
});

// Generate a 32-byte encryption key
<<<<<<< HEAD
const indexKey = client.generateKey();

// Create index configuration
const indexConfig = new IndexIVFFlat();
indexConfig.dimension = 128;
indexConfig.type = 'ivfflat';

// Create an encrypted index
const index = await client.createIndex({
  indexName: 'my-index',
  indexKey: indexKey,
  indexConfig: indexConfig,
  metric: 'euclidean'
=======
const indexKey = Client.generateKey()

// Create an encrypted index
const index = await client.createIndex({
  indexName: "my_index", 
  indexKey: indexKey
>>>>>>> caf729f7
});

// Add encrypted vector items
const items = [
  {
    id: 'doc1',
    vector: [0.1, 0.2, 0.3, /* ... 128 dimensions */],
    contents: 'Hello world!',
    metadata: { category: 'greeting', language: 'en' }
  },
  {
    id: 'doc2', 
    vector: [0.4, 0.5, 0.6, /* ... 128 dimensions */],
    contents: 'Bonjour le monde!',
    metadata: { category: 'greeting', language: 'fr' }
  }
];

await index.upsert({ items });

// Query the encrypted index
const queryVector = [0.1, 0.2, 0.3, /* ... 128 dimensions */];
const results = await index.query({
  queryVectors: queryVector,
  topK: 10
});

// Print the results
results.results.forEach(result => {
  console.log(`ID: ${result.id}, Distance: ${result.distance}`);
});
```

### Advanced Usage

#### Batch Queries

```typescript
// Search with multiple query vectors simultaneously
const queryVectors = [
  [0.1, 0.2, 0.3, /* ... */],
  [0.4, 0.5, 0.6, /* ... */]
];

const batchResults = await index.query({
  queryVectors: queryVectors,
  topK: 5
});
```

#### Metadata Filtering

```typescript
// Search with metadata filters
const results = await index.query({
  queryVectors: queryVector,
  topK: 10,
  nProbes: 1,
  greedy: false,
  filters: { category: 'greeting', language: 'en' },
  include: ['distance', 'metadata', 'contents']
});
```

<<<<<<< HEAD
**Index Training**

```typescript
// Train the index for better query performance (recommended for IVF indexes)
await index.train({
  batchSize: 2048,
  maxIters: 100,
  tolerance: 1e-6
});
```

**Documentation**

For more detailed documentation, visit:
* [CyborgDB Documentation](https://docs.cyborg.co/)

**Testing**

To run the quickflow integration test that simulates real user usage:

```bash
# 1. Build the package
npm run build

# 2. Create a package tarball
npm pack

# 3. Install the local package (replace x.x.x with your version)
npm install cyborgdb-x.x.x.tgz

# 4. Run the quickflow test
npm run test:quickflow
```

This test imports and uses the `cyborgdb` package exactly as an end user would, ensuring the package works correctly when installed as a dependency.

**License**

The CyborgDB JavaScript/TypeScript SDK is licensed under the MIT License - see the [LICENSE](./LICENSE) file for details.
=======
## Documentation
>>>>>>> caf729f7

For more information on CyborgDB, see the [Cyborg Docs](https://docs.cyborg.co).

## License

The CyborgDB JavaScript/TypeScript SDK is licensed under the MIT License.<|MERGE_RESOLUTION|>--- conflicted
+++ resolved
@@ -43,11 +43,9 @@
 ### Usage
 
 ```typescript
-<<<<<<< HEAD
+
 import { Client as CyborgDB, IndexIVFFlat } from 'cyborgdb';
-=======
-import { Client } from 'cyborgdb';
->>>>>>> caf729f7
+
 
 // Initialize the client
 const client = new CyborgDB({ 
@@ -56,7 +54,7 @@
 });
 
 // Generate a 32-byte encryption key
-<<<<<<< HEAD
+
 const indexKey = client.generateKey();
 
 // Create index configuration
@@ -70,14 +68,7 @@
   indexKey: indexKey,
   indexConfig: indexConfig,
   metric: 'euclidean'
-=======
-const indexKey = Client.generateKey()
 
-// Create an encrypted index
-const index = await client.createIndex({
-  indexName: "my_index", 
-  indexKey: indexKey
->>>>>>> caf729f7
 });
 
 // Add encrypted vector items
@@ -142,7 +133,7 @@
 });
 ```
 
-<<<<<<< HEAD
+
 **Index Training**
 
 ```typescript
@@ -179,12 +170,6 @@
 
 This test imports and uses the `cyborgdb` package exactly as an end user would, ensuring the package works correctly when installed as a dependency.
 
-**License**
-
-The CyborgDB JavaScript/TypeScript SDK is licensed under the MIT License - see the [LICENSE](./LICENSE) file for details.
-=======
-## Documentation
->>>>>>> caf729f7
 
 For more information on CyborgDB, see the [Cyborg Docs](https://docs.cyborg.co).
 
