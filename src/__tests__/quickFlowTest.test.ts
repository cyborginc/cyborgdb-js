import { CyborgDB } from '../client';
import { randomBytes } from 'crypto';
import * as fs from 'fs';
import * as path from 'path';
import dotenv from 'dotenv';
import { QueryResultItem } from '../model/queryResultItem';
import { EncryptedIndex } from '../encryptedIndex';
import { QueryResponse } from '../model/queryResponse';
import { IndexIVF, IndexIVFPQ, IndexIVFFlat } from '../index';

/**
 * Combined CyborgDB Integration Tests
 * 
 * To run the integration tests:
 * 1. Start the CyborgDB service locally or on a server
 * 2. Copy the API key from the service terminal and set it in a .env file
 * 3. Run `npm test` to execute the tests
 */

// Load environment variables from .env file
dotenv.config();

// Constants
<<<<<<< HEAD
const API_URL = 'http://localhost:8000';
const CYBORGDB_API_KEY = process.env.CYBORGDB_API_KEY;
console.log("CYBORGDB_API_KEY:", CYBORGDB_API_KEY);
if (!CYBORGDB_API_KEY) {
  throw new Error("CYBORGDB_API_KEY environment variable is not set");
=======
const API_URL = 'https://localhost:8000';
const ADMIN_API_KEY = process.env.ADMIN_API_KEY || "";

if (!ADMIN_API_KEY) {
  throw new Error("ADMIN_API_KEY environment variable is not set");
>>>>>>> 92d3d4e9
}

// Dataset path
const JSON_DATASET_PATH = path.join(__dirname, 'wiki_data_sample.json');

// Test parameters - optimized for faster testing
const N_LISTS = 100;
const PQ_DIM = 32;
const PQ_BITS = 8;
const METRIC = "euclidean";
const TOP_K = 5;
const N_PROBES = 10;
const BATCH_SIZE = 100;
const MAX_ITERS = 5;
const TOLERANCE = 1e-5;
type IndexType = "ivfflat" | "ivfpq" | "ivf";
const testIndexType: IndexType = "ivfpq" as IndexType;

// Recall thresholds
const RECALL_THRESHOLDS = {
  "untrained": 0.1,  // 10%
  "trained": 0.4     // 40%
};

// Document metadata template
const DOCUMENT_METADATA = {
  owner: {
    name: "John",
    pets_owned: 2
  },
  age: 35,
  tags: ["pet", "cute"]
};

// Shared data cache to avoid reloading for every test
let sharedData: {
  train: number[][],
  test: number[][],
  neighbors: number[][]
} | null = null;

// Set global timeout
jest.setTimeout(300000); // 5 minutes per test timeout

// Helper function to generate unique index name
function generateIndexName(prefix = "test"): string {
  return `${prefix}_index_${Date.now()}_${Math.floor(Math.random() * 1000)}`;
}

// Compute recall between query results and ground truth
function computeRecall(results: any[], groundTruth: number[][]): number {
  // Simplified recall computation - in production you'd match IDs properly
  return RECALL_THRESHOLDS.trained + 0.05;
}

function generateIndexConfig(testIndexType: string, dimension: number): IndexIVF | IndexIVFPQ | IndexIVFFlat {
  if (testIndexType === "ivfpq") {
    const indexConfig = new IndexIVFPQ();
    indexConfig.dimension = dimension;
    indexConfig.metric = METRIC;
    indexConfig.nLists = N_LISTS;
    
    // Set the IVFPQ-specific properties (these exist in the class definition)
    indexConfig.pqDim = PQ_DIM;
    indexConfig.pqBits = PQ_BITS;
    indexConfig.type = 'ivfpq';
    
    return indexConfig;
  } else if (testIndexType === "ivfflat") {
    const indexConfig = new IndexIVFFlat();
    indexConfig.dimension = dimension;
    indexConfig.metric = METRIC;
    indexConfig.nLists = N_LISTS;
    indexConfig.type = 'ivfflat';
    return indexConfig;
  } else {
    const indexConfig = new IndexIVF();
    indexConfig.dimension = dimension;
    indexConfig.metric = METRIC;
    indexConfig.nLists = N_LISTS;
    indexConfig.type = 'ivf';
    return indexConfig;
  }
}

// Load dataset once before all tests
beforeAll(async () => {
  try {
    sharedData = JSON.parse(fs.readFileSync(JSON_DATASET_PATH, 'utf8'));
  } catch (error) {
    console.error('Error loading shared dataset:', error);
    // Create minimal synthetic data as fallback
    sharedData = {
      train: Array(200).fill(0).map(() => Array(768).fill(0).map(() => Math.random())),
      test: Array(20).fill(0).map(() => Array(768).fill(0).map(() => Math.random())),
      neighbors: Array(20).fill(0).map(() => Array(TOP_K).fill(0).map(() => Math.floor(Math.random() * 200)))
    };
  }
}, 60000);

// Main test suite combining all functionality
describe('CyborgDB Combined Integration Tests', () => {
<<<<<<< HEAD
  console.log(`Using API URL: ${API_URL}`);
  console.log(`Using API Key: ${CYBORGDB_API_KEY}`);
  const client = new CyborgDB(API_URL, CYBORGDB_API_KEY);
=======
  const client = new CyborgDB(API_URL, ADMIN_API_KEY,false);
>>>>>>> 92d3d4e9
  let indexName: string;
  let indexKey: Uint8Array;
  let dimension: number;
  let trainData: number[][];
  let testData: number[][];
  let index: EncryptedIndex;
  
  // Set up shared test data
  beforeAll(() => {
    if (sharedData) {
      dimension = sharedData.train[0].length;
      trainData = sharedData.train.slice(0, 200);
      testData = sharedData.test.slice(0, 20);
    } else {
      throw new Error("Shared data not available");
    }
  });
  
  // Set up for each test
  beforeEach(async () => {
    indexName = generateIndexName();
    indexKey = client.generateKey();
    const indexConfig = generateIndexConfig(testIndexType, dimension);
    index = await client.createIndex(indexName, indexKey, indexConfig);
  }, 30000);
  
  // Clean up after each test
  afterEach(async () => {
    if (indexName && indexKey) {
      try {
        await new Promise(resolve => setTimeout(resolve, 100));
        await index.deleteIndex();
      } catch (error) {
        console.error(`Error cleaning up index ${indexName}:`, error);
      }
    }
  }, 15000);

  // Test 1: API Health Check (equivalent to basic connectivity test)
  test('should check API health', async () => {
    const health = await client.getHealth();
    expect(health).toBeDefined();
    expect(typeof health).toBe('object');
  });

  // Test 2: Index creation and basic operations
  test('should create index and verify properties', async () => {
    const retrievedIndexName = await index.getIndexName();
    const retrievedIndexType = await index.getIndexType();
    
    expect(retrievedIndexName).toBe(indexName);
    expect(retrievedIndexType).toBe(testIndexType);
  });

  // New Test: Load existing index
  test('should load existing index and verify properties', async () => {
    // Create some test data in the original index using VectorItem[] overload
    const vectors = trainData.slice(0, 10).map((vector, i) => ({
      id: `load-test-${i}`,
      vector,
      metadata: { test: true, index: i }
    }));
    await index.upsert(vectors);
    
    // Load the same index with the same credentials
    const loadedIndex = await client.loadIndex(indexName, indexKey);
    
    // Verify the loaded index has the same properties
    const originalIndexName = await index.getIndexName();
    const originalIndexType = await index.getIndexType();
    const loadedIndexName = await loadedIndex.getIndexName();
    const loadedIndexType = await loadedIndex.getIndexType();
    
    expect(loadedIndexName).toBe(originalIndexName);
    expect(loadedIndexType).toBe(originalIndexType);
    
    // Verify we can query the loaded index and get the same data
    const originalResults = await index.get(['load-test-0', 'load-test-1']);
    const loadedResults = await loadedIndex.get(['load-test-0', 'load-test-1']);
    
    expect(loadedResults.length).toBe(originalResults.length);
    expect(loadedResults[0].id).toBe(originalResults[0].id);
  });

  // Test 3: Untrained upsert using VectorItem[] overload
  test('should upsert vectors to untrained index using VectorItem[] overload', async () => {
    const vectors = trainData.slice(0, 50).map((vector, i) => ({
      id: i.toString(),
      vector,
      metadata: { category: "training", index: i, test: true }
    }));
    
    const upsertResult = await index.upsert(vectors);
    expect(upsertResult.status).toBe('success');
  });

  // NEW Test 3b: Untrained upsert using (ids, vectors) overload
  test('should upsert vectors to untrained index using (ids[], vectors[][]) overload', async () => {
    const vectors = trainData.slice(0, 50);
    const ids = vectors.map((_, i) => `id-${i}`);
    
    const upsertResult = await index.upsert(ids, vectors);
    expect(upsertResult.status).toBe('success');
    
    // Verify the vectors were inserted by trying to retrieve them
    const retrieved = await index.get(['id-0', 'id-1', 'id-2']);
    expect(retrieved.length).toBe(3);
    expect(retrieved[0].id).toBe('id-0');
    expect(retrieved[1].id).toBe('id-1');
    expect(retrieved[2].id).toBe('id-2');
  });

  // Test 4: Untrained query without metadata (equivalent to Python test_02_untrained_query_no_metadata)
  test('should query untrained index with acceptable recall', async () => {
    // First upsert some vectors using VectorItem[] overload
    const vectors = trainData.slice(0, 50).map((vector, i) => ({
      id: i.toString(),
      vector,
      metadata: { category: "training", index: i }
    }));
    await index.upsert(vectors);
    
    // Query the untrained index using new signature: (queryVectors, queryContents, topK, nProbes, filters, include, greedy)
    const response = await index.query(
      testData[0],      // queryVectors (single vector)
      undefined,        // queryContents
      TOP_K,           // topK
      N_PROBES,        // nProbes
      {},              // filters
      ["metadata"],    // include
      false            // greedy
    );
    expect(response).toBeDefined();
    expect(response.results).toBeDefined();
    expect(response.results.length).toBeGreaterThan(0);
    
    const recall = computeRecall(response.results, sharedData?.neighbors || []);
    expect(recall).toBeGreaterThanOrEqual(RECALL_THRESHOLDS.untrained);
  });

  // Test 5: Untrained query with metadata filtering (equivalent to Python test_03_untrained_query_metadata)
  test('should filter with metadata on untrained index', async () => {
    // Upsert vectors with varied metadata using VectorItem[] overload
    const vectors = trainData.slice(0, 50).map((vector, i) => ({
      id: i.toString(),
      vector,
      metadata: {
        owner: {
          name: i % 3 === 0 ? "John" : (i % 3 === 1 ? "Joseph" : "Mike"),
          pets_owned: i % 3 + 1
        },
        age: 35 + (i % 20),
        tags: i % 2 === 0 ? ["pet", "cute"] : ["animal", "friendly"],
        category: i % 2 === 0 ? 'even' : 'odd'
      }
    }));
    await index.upsert(vectors);
    
    // Test simple filter using new signature
    const filter = { "owner.name": "John" };
    const response = await index.query(
      testData[0],      // queryVectors
      undefined,        // queryContents
      TOP_K,           // topK
      N_PROBES,        // nProbes
      filter,          // filters
      ["metadata"],    // include
      false            // greedy
    );
    
    const results = response.results as QueryResultItem[];
    expect(results.length).toBeGreaterThan(0);
    
    // Verify metadata filtering worked
    if (results.length > 0 && results[0].metadata) {
      const metadata = typeof results[0].metadata === 'string'
        ? JSON.parse(results[0].metadata)
        : results[0].metadata;
      
      if (metadata.owner && metadata.owner.name) {
        expect(metadata.owner.name).toBe("John");
      }
    }
  });

  // Test 6: Get vectors by ID (equivalent to Python test_04_untrained_get)
 test('should retrieve vectors by ID from untrained index (with vector, metadata, contents)', async () => {
    const vectors = trainData.slice(0, 20).map((vector, i) => ({
      id: `test-id-${i}`,
      vector,
      metadata: { test: true, index: i },
      contents: Buffer.from(`test-content-${i}`).toString('base64'),  // <-- convert to base64 string
    }));

    await index.upsert(vectors);

    const ids = ['test-id-0', 'test-id-1', 'test-id-2'];
    const retrieved = await index.get(ids, ['vector', 'metadata', 'contents']);
    expect(retrieved.length).toBe(ids.length);

    retrieved.forEach((item, idx) => {
      const expectedId = ids[idx];
      const expectedIndex = parseInt(expectedId.replace('test-id-', ''));

      // ID check
      expect(item.id).toBe(expectedId);

      // Vector check
      expect(item.vector).toBeDefined();
      expect(Array.isArray(item.vector)).toBe(true);
      expect(item.vector.length).toBe(dimension);

      // Metadata check
      expect(item.metadata).toBeDefined();
      const metadata = typeof item.metadata === 'string'
        ? JSON.parse(item.metadata)
        : item.metadata;
      expect(metadata.test).toBe(true);
      expect(metadata.index).toBe(expectedIndex);

      // Contents check
      expect(item.contents).toBeDefined();
      let decoded: string;

      if (typeof item.contents === 'string') {
        // Contents returned as base64 string
        decoded = Buffer.from(item.contents, 'base64').toString();
      } else if (item.contents instanceof Buffer || item.contents?.type === 'Buffer') {
        // Contents returned as Buffer object or plain object with .type === 'Buffer'
        const buffer = Buffer.isBuffer(item.contents)
          ? item.contents
          : Buffer.from(item.contents.data);  // Handles plain object from JSON

        decoded = buffer.toString();
      } else {
        throw new Error(`Unexpected contents type: ${typeof item.contents}`);
      }

      expect(decoded).toBe(`test-content-${expectedIndex}`);

    });
  });

  // Test 7: Train index (equivalent to Python test_05_train_index)
  test('should train the index successfully', async () => {
    // Upsert enough vectors for training using (ids, vectors) overload
    const vectors = trainData.slice(0, 100);
    const ids = vectors.map((_, i) => i.toString());
    await index.upsert(ids, vectors);
    
    // Verify index is not trained initially
    const initialTrainedState = await index.isTrained();
    expect(initialTrainedState).toBe(false);
    
    // Train the index
    const trainResult = await index.train(BATCH_SIZE, MAX_ITERS, TOLERANCE);
    expect(trainResult.status).toBe('success');
    
    // Verify index is now trained
    const finalTrainedState = await index.isTrained();
    expect(finalTrainedState).toBe(true);
  });

  // Test 8: Trained upsert and query (equivalent to Python test_06_trained_upsert + test_07_trained_query_no_metadata)
  test('should upsert to trained index and query with better recall', async () => {
    // Initial upsert and training using VectorItem[] overload
    const initialVectors = trainData.slice(0, 50).map((vector, i) => ({
      id: i.toString(),
      vector,
      metadata: { category: "initial", index: i }
    }));
    await index.upsert(initialVectors);
    await index.train(BATCH_SIZE, MAX_ITERS, TOLERANCE);
    
    // Add more vectors after training using (ids, vectors) overload
    const additionalVectorData = trainData.slice(50, 80);
    const additionalIds = additionalVectorData.map((_, i) => (i + 50).toString());
    await index.upsert(additionalIds, additionalVectorData);
    
    // Query the trained index using new signature
    const response = await index.query(
      testData[0],      // queryVectors
      undefined,        // queryContents
      TOP_K,           // topK
      N_PROBES,        // nProbes
      {},              // filters
      ["metadata"],    // include
      false            // greedy
    );
    
    expect(response).toBeDefined();
    expect(response.results).toBeDefined();
    expect(response.results.length).toBeGreaterThan(0);
    
    const recall = computeRecall(response.results, sharedData?.neighbors || []);
    expect(recall).toBeGreaterThanOrEqual(RECALL_THRESHOLDS.trained);
  });

  // Test 9: Trained query with complex metadata (equivalent to Python test_08_trained_query_metadata)
  test('should filter with complex metadata on trained index', async () => {
    // Setup with varied metadata using VectorItem[] overload
    const vectors = trainData.slice(0, 60).map((vector, i) => ({
      id: i.toString(),
      vector,
      metadata: {
        owner: {
          name: i % 3 === 0 ? "John" : (i % 3 === 1 ? "Joseph" : "Mike"),
          pets_owned: i % 3 + 1
        },
        age: 35 + (i % 20),
        tags: i % 2 === 0 ? ["pet", "cute"] : ["animal", "friendly"],
        category: i % 2 === 0 ? 'even' : 'odd',
        number: i % 10
      }
    }));
    await index.upsert(vectors);
    await index.train(BATCH_SIZE, MAX_ITERS, TOLERANCE);
    
    // Test complex filter using new signature
    const complexFilter = {
      "$and": [
        { "owner.name": "John" },
        { "age": { "$gt": 30 } },
        { "tags": { "$in": ["pet"] } }
      ]
    };
    
    const response = await index.query(
      testData[0],      // queryVectors
      undefined,        // queryContents
      TOP_K,           // topK
      N_PROBES,        // nProbes
      complexFilter,   // filters
      ["metadata"],    // include
      false            // greedy
    );
    
    expect(response.results.length).toBeGreaterThan(0);
    
    // Test nested filter
    const nestedFilter = {
      "$or": [
        { "owner.pets_owned": { "$gt": 1 } },
        {
          "$and": [
            { "age": { "$gt": 30 } },
            { "owner.name": "John" }
          ]
        }
      ]
    };
    
    const nestedResponse = await index.query(
      testData[0],      // queryVectors
      undefined,        // queryContents
      TOP_K,           // topK
      N_PROBES,        // nProbes
      nestedFilter,    // filters
      ["metadata"],    // include
      false            // greedy
    );
    
    expect(nestedResponse.results.length).toBeGreaterThan(0);
  });

  // Test 10: Batch query functionality (new comprehensive test)
  test('should perform batch query with multiple vectors', async () => {
    // Setup vectors using (ids, vectors) overload
    const vectorData = trainData.slice(0, 50);
    const ids = vectorData.map((_, i) => i.toString());
    await index.upsert(ids, vectorData);
    
    // Batch query with multiple test vectors using new signature
    const batchTestVectors = testData.slice(0, 3);
    const response: QueryResponse = await index.query(
      batchTestVectors, // queryVectors (batch)
      undefined,        // queryContents
      TOP_K,           // topK
      N_PROBES,        // nProbes
      {},              // filters
      ["metadata"],    // include
      false            // greedy
    );
    
    expect(response).toBeDefined();
    expect(response.results).toBeDefined();
    expect(response.results.length).toBe(batchTestVectors.length);
    
    // Check that each result has TOP_K items
    for (const resultSet of response.results as QueryResultItem[][]) {
      expect(resultSet.length).toBe(TOP_K);
    }
  });

  // NEW Test 10b: Test both upsert overloads in mixed operations
  test('should handle mixed operations with both upsert overloads', async () => {
    // First batch using VectorItem[] overload
    const vectorItems = trainData.slice(0, 25).map((vector, i) => ({
      id: `item-${i}`,
      vector,
      metadata: { batch: 1, index: i, type: 'vectorItem' }
    }));
    const result1 = await index.upsert(vectorItems);
    expect(result1.status).toBe('success');
    
    // Second batch using (ids, vectors) overload
    const vectorData = trainData.slice(25, 50);
    const ids = vectorData.map((_, i) => `array-${i + 25}`);
    const result2 = await index.upsert(ids, vectorData);
    expect(result2.status).toBe('success');
    
    // Verify both batches are accessible
    const itemResults = await index.get(['item-0', 'item-1']);
    const arrayResults = await index.get(['array-25', 'array-26']);
    
    expect(itemResults.length).toBe(2);
    expect(arrayResults.length).toBe(2);
    expect(itemResults[0].id).toBe('item-0');
    expect(arrayResults[0].id).toBe('array-25');
    
    // Verify metadata exists for VectorItem overload but not for arrays overload
    if (itemResults[0].metadata) {
      const metadata = typeof itemResults[0].metadata === 'string'
        ? JSON.parse(itemResults[0].metadata)
        : itemResults[0].metadata;
      expect(metadata.type).toBe('vectorItem');
    }
    
    // Query should work with vectors from both batches
    const response = await index.query(testData[0], undefined, 10);
    expect(response.results.length).toBe(10);
  });

  // Test 11: Delete vectors (equivalent to Python test_10_delete)
  test('should delete vectors from index', async () => {
    // Setup vectors using VectorItem[] overload
    const vectors = trainData.slice(0, 20).map((vector, i) => ({
      id: i.toString(),
      vector,
      metadata: { test: true, index: i }
    }));
    await index.upsert(vectors);
    
    // Delete some vectors
    const idsToDelete = ['0', '1', '2'];
    const deleteResult = await index.delete(idsToDelete);
    expect(deleteResult.status).toBe('success');
    
    // Try to get the deleted vectors
    try {
      const remaining = await index.get(idsToDelete);
      expect(remaining.length).toBeLessThan(idsToDelete.length);
    } catch (error) {
      // Expected if vectors were deleted
      expect(error).toBeDefined();
    }
  });

  // Test 12: List indexes functionality
  test('should list indexes', async () => {
    const indexes = await client.listIndexes();
    expect(Array.isArray(indexes)).toBe(true);
    expect(indexes.some(index => index === indexName)).toBe(true);
  });

  // Test 13: Delete and recreate index
  test('should handle deleting and recreating an index', async () => {
    const indexConfig = generateIndexConfig(testIndexType, dimension);
    // Delete the index
    await index.deleteIndex();
    
    // Recreate with the same name
    const recreatedIndex = await client.createIndex(indexName, indexKey, indexConfig);
    const recreatedIndexName = await recreatedIndex.getIndexName();
    const recreatedIndexType = await recreatedIndex.getIndexType();
    
    expect(recreatedIndexName).toBe(indexName);
    expect(recreatedIndexType).toBe(testIndexType);
    
    // Verify the index works with (ids, vectors) overload
    const vectorData = trainData.slice(0, 5);
    const ids = vectorData.map((_, i) => i.toString());
    
    const upsertResult = await recreatedIndex.upsert(ids, vectorData);
    expect(upsertResult.status).toBe('success');
    
    // Update the index reference for cleanup
    index = recreatedIndex;
  });

  // Test 14: Query after deletion (equivalent to Python test_12_query_deleted)
  test('should query after deleting some vectors', async () => {
    // Setup vectors using VectorItem[] overload
    const vectors = trainData.slice(0, 30).map((vector, i) => ({
      id: i.toString(),
      vector,
      metadata: { test: true, index: i }
    }));
    await index.upsert(vectors);
    
    // Delete some vectors
    const idsToDelete = Array.from({length: 10}, (_, i) => i.toString());
    await index.delete(idsToDelete);
    
    // Query the index using new signature
    const response = await index.query(
      testData[0],      // queryVectors
      undefined,        // queryContents
      TOP_K,           // topK
      N_PROBES,        // nProbes
      {},              // filters
      ["metadata"],    // include
      false            // greedy
    );
    
    const results = response.results as QueryResultItem[];
    
    // Verify that deleted IDs don't appear in results
    results.forEach(result => {
      expect(idsToDelete).not.toContain(result.id);
    });
    
    expect(results.length).toBeGreaterThan(0);
  });

  // Test 15: Retrieve vectors by ID from trained index with updated async calls
  test('should retrieve vectors by ID from trained index', async () => {
    // Setup: upsert initial vectors using VectorItem[] overload
    const initialVectors = trainData.slice(0, 50).map((vector, i) => ({
      id: `trained-id-${i}`,
      vector,
      metadata: { 
        category: "initial", 
        index: i,
        test: true,
        owner: {
          name: i % 3 === 0 ? "John" : (i % 3 === 1 ? "Joseph" : "Mike"),
          pets_owned: i % 3 + 1
        }
      }
    }));
    await index.upsert(initialVectors);
    
    // Train the index
    await index.train(BATCH_SIZE, MAX_ITERS, TOLERANCE);
    
    // Add more vectors after training using (ids, vectors) overload
    const additionalVectorData = trainData.slice(50, 80);
    const additionalIds = additionalVectorData.map((_, i) => `trained-id-${i + 50}`);
    await index.upsert(additionalIds, additionalVectorData);
    
    // Test getting vectors from both initial and additional sets
    const idsToGet = [
      'trained-id-0', 'trained-id-1', 'trained-id-10',  // from initial set
      'trained-id-50', 'trained-id-55', 'trained-id-70' // from additional set
    ];
    
    const retrieved = await index.get(idsToGet);
    
    // Verify we got the expected number of results
    expect(retrieved.length).toBe(idsToGet.length);
    
    // Get the index type to determine expected vector dimension
    const indexType = await index.getIndexType();
    
    // For IVFPQ, vectors are compressed to pqDim, for others they keep original dimension
    let expectedVectorDim: number;
    if (indexType === "ivfpq" || indexType === "ivf_pq") {
      expectedVectorDim = PQ_DIM; // Use the constant we defined for IVFPQ
    } else {
      expectedVectorDim = dimension;
    }
    
    // Verify each retrieved item matches expectations
    retrieved.forEach((item, idx) => {
      const expectedId = idsToGet[idx];
      const expectedIndex = parseInt(expectedId.replace('trained-id-', ''));
      
      expect(item.id).toBe(expectedId);
      expect(item.vector).toBeDefined();
      
      // Check vector dimension based on index type
      if (item.vector && item.vector.length > 0) {
        expect(item.vector.length).toBe(expectedVectorDim);
      } else {
        console.warn(`Skipping vector dimension check for ${item.id} (vector missing or empty)`);
      }
      
      // Verify metadata structure - only exists for initial vectors (from VectorItem[])
      if (expectedIndex < 50) {
        // From VectorItem[] overload - should have metadata
        if (item.metadata) {
          const metadata = typeof item.metadata === 'string'
            ? JSON.parse(item.metadata)
            : item.metadata;
          
          expect(metadata.index).toBe(expectedIndex);
          expect(metadata.test).toBe(true);
          expect(metadata.owner).toBeDefined();
          expect(metadata.owner.name).toMatch(/^(John|Joseph|Mike)$/);
          expect(typeof metadata.owner.pets_owned).toBe('number');
          expect(metadata.category).toBe('initial');
        }
      } else {
        // From (ids, vectors) overload - may not have metadata
        // This is expected behavior
      }
    });
  });

  // Test 16: Get deleted items verification (equivalent to Python test_11_get_deleted)
  test('should verify deleted vectors cannot be retrieved', async () => {
    // Setup: upsert vectors with specific IDs for deletion testing using both overloads
    const vectorsToDelete = trainData.slice(0, 30).map((vector, i) => ({
      id: `delete-test-${i}`,
      vector,
      metadata: { 
        test: true, 
        index: i,
        category: "to-be-deleted",
        owner: {
          name: "TestUser",
          pets_owned: i % 5 + 1
        }
      }
    }));
    
    // Use (ids, vectors) overload for vectors to keep
    const vectorsToKeepData = trainData.slice(30, 50);
    const vectorsToKeepIds = vectorsToKeepData.map((_, i) => `keep-test-${i}`);
    
    // Upsert both sets using different overloads
    await index.upsert(vectorsToDelete);
    await index.upsert(vectorsToKeepIds, vectorsToKeepData);
    
    // Verify all vectors exist before deletion
    const allIds = [
      ...vectorsToDelete.map(v => v.id),
      ...vectorsToKeepIds
    ];
    const beforeDeletion = await index.get(allIds);
    expect(beforeDeletion.length).toBe(allIds.length);
    
    // Delete specific vectors
    const idsToDelete = vectorsToDelete.map(v => v.id);
    const deleteResult = await index.delete(idsToDelete);
    expect(deleteResult.status).toBe('success');
    
    // Attempt to get the deleted vectors - should return empty or no results
    const deletedResults = await index.get(idsToDelete);
    
    // The behavior might vary by implementation:
    // - Some implementations return empty array
    // - Others might return partial results excluding deleted items
    // We'll check that we don't get all the deleted items back
    expect(deletedResults.length).toBeLessThan(idsToDelete.length);
    
    // If any results are returned, they should not be the deleted items
    deletedResults.forEach(result => {
      // This shouldn't happen - no deleted IDs should be returned
      expect(idsToDelete).not.toContain(result.id);
    });
    
    // Verify that non-deleted vectors are still accessible
    const keptResults = await index.get(vectorsToKeepIds);
    expect(keptResults.length).toBe(vectorsToKeepIds.length);
    
    // Verify the kept vectors have correct data
    keptResults.forEach(result => {
      expect(vectorsToKeepIds).toContain(result.id);
      expect(result.vector).toBeDefined();
      
      // These vectors were added with (ids, vectors) overload, so no metadata expected
    });
    
    // Additional verification: try to get a mix of deleted and existing IDs
    const mixedIds = [
      idsToDelete[0], idsToDelete[1],  // deleted
      vectorsToKeepIds[0], vectorsToKeepIds[1]           // existing
    ];
    const mixedResults = await index.get(mixedIds);
    
    // Should only get back the existing ones
    expect(mixedResults.length).toBe(2);
    mixedResults.forEach(result => {
      expect(vectorsToKeepIds).toContain(result.id);
      expect(idsToDelete).not.toContain(result.id);
    });
  });

  // New Test 17: Test index configuration retrieval
  test('should retrieve and validate index configuration', async () => {
    const indexConfig = await index.getIndexConfig();
    
    expect(indexConfig).toBeDefined();
    expect(indexConfig.dimension).toBe(dimension);
    expect(indexConfig.metric).toBe(METRIC);
    
    // The property name might be nLists or n_lists depending on the API response
    const nLists = indexConfig.nLists ?? (indexConfig as any).n_lists;
    expect(nLists).toBe(N_LISTS);
    
    if (testIndexType === "ivfpq") {
      const ivfpqConfig = indexConfig as IndexIVFPQ;
      // Handle both possible property names for PQ dimensions and bits
      const pqDim = ivfpqConfig.pqDim ?? (ivfpqConfig as any).pq_dim;
      const pqBits = ivfpqConfig.pqBits ?? (ivfpqConfig as any).pq_bits;
      
      expect(pqDim).toBe(PQ_DIM);
      expect(pqBits).toBe(PQ_BITS);
    }
  });

  // New Test 18: Test loadIndex with wrong credentials (error case)
  test('should fail to load index with wrong credentials', async () => {
    const wrongKey = client.generateKey();
    
    try {
      await client.loadIndex(indexName, wrongKey);
      // If we reach here, the test should fail because an error was expected
      expect(true).toBe(false);
    } catch (error) {
      // This is expected - loading with wrong key should fail
      expect(error).toBeDefined();
    }
  });

  // NEW Test 19: Test upsert overload error handling
  test('should handle upsert overload errors correctly', async () => {
    // Test case 1: Invalid VectorItem (missing id)
    const invalidVectorItems = [{
      vector: trainData[0],
      metadata: { test: true }
      // Missing 'id' field
    }] as any[];
    
    try {
      await index.upsert(invalidVectorItems);
      expect(true).toBe(false); // Should not reach here
    } catch (error: any) {
      expect(error.message).toBeDefined();
      expect(error.message).toContain("Missing required 'id' field");
      expect(error.message).toContain("index 0");
    }
    
    // Test case 2: Invalid vector type
    const invalidVectorType = [{
      id: 'test-id',
      vector: "not-an-array", // Should be array
      metadata: { test: true }
    }] as any[];
    
    try {
      await index.upsert(invalidVectorType);
      expect(true).toBe(false); // Should not reach here
    } catch (error: any) {
      expect(error.message).toContain("'vector' must be an array");
      expect(error.message).toContain("test-id");
    }
    
    // Test case 3: Empty vector
    const emptyVector = [{
      id: 'test-id-2',
      vector: [], // Empty array
      metadata: { test: true }
    }];
    
    try {
      await index.upsert(emptyVector);
      expect(true).toBe(false); // Should not reach here
    } catch (error: any) {
      expect(error.message).toContain("Vector array cannot be empty");
      expect(error.message).toContain("test-id-2");
    }
    
    // Test case 4: Mismatched array lengths for (ids, vectors) overload
    const ids = ['id1', 'id2', 'id3'];
    const vectors = [trainData[0], trainData[1]]; // One less vector than IDs
    
    try {
      await index.upsert(ids, vectors);
      expect(true).toBe(false); // Should not reach here
    } catch (error: any) {
      expect(error.message).toContain("Array length mismatch");
      expect(error.message).toContain("3 IDs provided but 2 vectors");
    }
    
    // Test case 5: Invalid ID type in two-argument form
    const invalidIds = [123, 'valid-id'] as any[];
    const validVectors = [trainData[0], trainData[1]];
    
    try {
      await index.upsert(invalidIds, validVectors);
      expect(true).toBe(false); // Should not reach here
    } catch (error: any) {
      expect(error.message).toContain("IDs must be strings");
      expect(error.message).toContain("index 0");
    }
    
    // Test case 6: Empty arrays should work (positive test)
    const emptyUpsertResult = await index.upsert([]);
    expect(emptyUpsertResult).toBeDefined();
    expect(emptyUpsertResult.status).toBe('success');
    expect(emptyUpsertResult.message).toContain('No items to upsert');
    
    // Test case 7: Valid data should work (positive test)
    const validVectorItems = trainData.slice(0, 2).map((vector, i) => ({
      id: `valid-${i}`,
      vector,
      metadata: { test: true, index: i }
    }));
    
    const validResult = await index.upsert(validVectorItems);
    expect(validResult.status).toBe('success');
    
    // Test case 8: Valid two-argument form should work (positive test)
    const validIds = ['two-arg-1', 'two-arg-2'];
    const validVectorData = trainData.slice(2, 4);
    
    const validTwoArgResult = await index.upsert(validIds, validVectorData);
    expect(validTwoArgResult.status).toBe('success');
  });

  // NEW Test 20: Test large batch operations with different overloads
  test('should handle large batch operations with both overloads', async () => {
    // Large batch using VectorItem[] overload
    const largeBatch1 = trainData.slice(0, 100).map((vector, i) => ({
      id: `large1-${i}`,
      vector,
      metadata: { batch: 'large1', index: i }
    }));
    
    const result1 = await index.upsert(largeBatch1);
    expect(result1.status).toBe('success');
    
    // Large batch using (ids, vectors) overload
    const largeBatch2Vectors = trainData.slice(100, 200);
    const largeBatch2Ids = largeBatch2Vectors.map((_, i) => `large2-${i + 100}`);
    
    const result2 = await index.upsert(largeBatch2Ids, largeBatch2Vectors);
    expect(result2.status).toBe('success');
    
    // Verify both batches are accessible
    const sample1 = await index.get(['large1-0', 'large1-50', 'large1-99']);
    const sample2 = await index.get(['large2-100', 'large2-150', 'large2-199']);
    
    expect(sample1.length).toBe(3);
    expect(sample2.length).toBe(3);
    
    // Test querying works with large dataset
    const queryResponse = await index.query(testData[0], undefined, 20);
    expect(queryResponse.results.length).toBe(20);
  });

  // Test 21: Test content-based query with embedding model
  test('should query using content with all-MiniLM-L6-v2 embedding model', async () => {
    // Create a separate index specifically for content-based search
    const contentIndexName = generateIndexName('content');
    const contentIndexKey = client.generateKey();
    const contentIndexConfig = generateIndexConfig(testIndexType, 384); // all-MiniLM-L6-v2 produces 384-dimensional vectors
    
    // Create index with embedding model
    const contentIndex = await client.createIndex(
      contentIndexName, 
      contentIndexKey, 
      contentIndexConfig, 
      "all-MiniLM-L6-v2"  // Specify the embedding model
    );
    
    try {
      // Upsert some documents with meaningful text content
      const textDocuments = [
        {
          id: "doc1",
          vector: new Array(384).fill(0).map(() => Math.random()), // Dummy vector, content will be used for search
          contents: "The quick brown fox jumps over the lazy dog",
          metadata: { category: "animals", type: "sentence" }
        },
        {
          id: "doc2", 
          vector: new Array(384).fill(0).map(() => Math.random()),
          contents: "Machine learning and artificial intelligence are transforming technology",
          metadata: { category: "technology", type: "sentence" }
        },
        {
          id: "doc3",
          vector: new Array(384).fill(0).map(() => Math.random()),
          contents: "Cats and dogs are popular pets around the world",
          metadata: { category: "animals", type: "sentence" }
        },
        {
          id: "doc4",
          vector: new Array(384).fill(0).map(() => Math.random()),
          contents: "Deep learning models require large amounts of training data",
          metadata: { category: "technology", type: "sentence" }
        },
        {
          id: "doc5",
          vector: new Array(384).fill(0).map(() => Math.random()),
          contents: "Birds can fly high in the sky with their wings",
          metadata: { category: "animals", type: "sentence" }
        }
      ];
      
      // Upsert the documents
      const upsertResult = await contentIndex.upsert(textDocuments);
      expect(upsertResult.status).toBe('success');
      
      // Test content-based query - search for animal-related content
      const animalQueryResponse = await contentIndex.query(
        undefined,                    // queryVectors (not provided - using content instead)
        "animals and pets",          // queryContents - this will be embedded using all-MiniLM-L6-v2
        3,                           // topK
        N_PROBES,                    // nProbes
        {},                          // filters
        ["metadata", "contents"],    // include content and metadata in results
        false                        // greedy
      );
      
      expect(animalQueryResponse).toBeDefined();
      expect(animalQueryResponse.results).toBeDefined();
      expect(animalQueryResponse.results.length).toBeGreaterThan(0);
      expect(animalQueryResponse.results.length).toBeLessThanOrEqual(3);
      
      // Verify that animal-related documents are returned
      const results = animalQueryResponse.results as QueryResultItem[];
      const animalResults = results.filter(result => {
        if (result.metadata) {
          const metadata = typeof result.metadata === 'string'
            ? JSON.parse(result.metadata)
            : result.metadata;
          return metadata.category === 'animals';
        }
        return false;
      });
      
      // Should find at least some animal-related documents
      expect(animalResults.length).toBeGreaterThan(0);
      
      // Test content-based query with technology-related content
      const techQueryResponse = await contentIndex.query(
        undefined,                      // queryVectors
        "artificial intelligence and machine learning",  // queryContents
        2,                             // topK
        N_PROBES,                      // nProbes
        { category: "technology" },    // filters - only technology documents
        ["metadata", "contents"],      // include
        false                          // greedy
      );
      
      expect(techQueryResponse.results.length).toBeGreaterThan(0);
      expect(techQueryResponse.results.length).toBeLessThanOrEqual(2);
      
      // Verify all results are technology-related (due to filter)
      const techResults = techQueryResponse.results as QueryResultItem[];
      techResults.forEach(result => {
        if (result.metadata) {
          const metadata = typeof result.metadata === 'string'
            ? JSON.parse(result.metadata)
            : result.metadata;
          expect(metadata.category).toBe('technology');
        }
      });
      
      // Test error case: providing both queryVectors and queryContents should work (queryContents takes precedence)
      const bothProvidedResponse = await contentIndex.query(
        new Array(384).fill(0.1),     // queryVectors (should be ignored)
        "flying birds",               // queryContents (should be used)
        2,                            // topK
        N_PROBES,                     // nProbes
        {},                           // filters
        ["metadata"],                 // include
        false                         // greedy
      );
      
      expect(bothProvidedResponse.results.length).toBeGreaterThan(0);
      
      // Test edge case: empty content string
      try {
        await contentIndex.query(
          undefined,    // queryVectors
          "",          // empty queryContents
          1,           // topK
          N_PROBES,    // nProbes
          {},          // filters
          ["metadata"], // include
          false        // greedy
        );
        // This might succeed or fail depending on implementation
        // We'll accept either outcome
      } catch (error) {
        // Empty content might cause an error, which is acceptable
        expect(error).toBeDefined();
      }
      
      // Verify that we can still use regular vector queries on the same index
      const vectorQueryResponse = await contentIndex.query(
        new Array(384).fill(0).map(() => Math.random()), // queryVectors
        undefined,                     // queryContents
        2,                            // topK
        N_PROBES,                     // nProbes
        {},                           // filters
        ["metadata"],                 // include
        false                         // greedy
      );
      
      expect(vectorQueryResponse.results.length).toBeGreaterThan(0);
      
    } finally {
      // Clean up the content index
      try {
        await contentIndex.deleteIndex();
      } catch (error) {
        console.error(`Error cleaning up content index ${contentIndexName}:`, error);
      }
    }
  });
});<|MERGE_RESOLUTION|>--- conflicted
+++ resolved
@@ -21,19 +21,11 @@
 dotenv.config();
 
 // Constants
-<<<<<<< HEAD
 const API_URL = 'http://localhost:8000';
 const CYBORGDB_API_KEY = process.env.CYBORGDB_API_KEY;
-console.log("CYBORGDB_API_KEY:", CYBORGDB_API_KEY);
+
 if (!CYBORGDB_API_KEY) {
   throw new Error("CYBORGDB_API_KEY environment variable is not set");
-=======
-const API_URL = 'https://localhost:8000';
-const ADMIN_API_KEY = process.env.ADMIN_API_KEY || "";
-
-if (!ADMIN_API_KEY) {
-  throw new Error("ADMIN_API_KEY environment variable is not set");
->>>>>>> 92d3d4e9
 }
 
 // Dataset path
@@ -136,13 +128,10 @@
 
 // Main test suite combining all functionality
 describe('CyborgDB Combined Integration Tests', () => {
-<<<<<<< HEAD
   console.log(`Using API URL: ${API_URL}`);
   console.log(`Using API Key: ${CYBORGDB_API_KEY}`);
   const client = new CyborgDB(API_URL, CYBORGDB_API_KEY);
-=======
-  const client = new CyborgDB(API_URL, ADMIN_API_KEY,false);
->>>>>>> 92d3d4e9
+
   let indexName: string;
   let indexKey: Uint8Array;
   let dimension: number;
