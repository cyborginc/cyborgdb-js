--- conflicted
+++ resolved
@@ -9,14 +9,9 @@
 import { ErrorResponseModel } from '../src/model/errorResponseModel';
 import { HTTPValidationError } from '../src/model/hTTPValidationError';
 import { EncryptedIndex } from './encryptedIndex';
-<<<<<<< HEAD
 import { randomBytes } from 'crypto';
 import { IndexInfoResponseModel } from './model/indexInfoResponseModel';
-=======
-import https from 'https';
-import axios, { InternalAxiosRequestConfig } from 'axios';
-
->>>>>>> 92d3d4e9
+
 /**
  * CyborgDB TypeScript SDK
  * Provides an interface to interact with CyborgDB vector database service
@@ -29,7 +24,7 @@
    * Create a new CyborgDB client
    * @param baseUrl Base URL of the CyborgDB service  
    * @param apiKey API key for authentication
-<<<<<<< HEAD
+
    * @param verifySsl Optional SSL verification setting. If not provided, auto-detects based on URL
    */
   constructor(baseUrl: string, apiKey?: string, verifySsl?: boolean) {
@@ -39,17 +34,6 @@
     }
 
     // Auto-detect SSL verification if not explicitly set
-=======
-   * @param verifySsl Whether to verify SSL certificates (auto-detected if not specified)
-   */
-  constructor(
-    baseUrl: string, 
-    apiKey?: string, 
-    verifySsl?: boolean
-  ) {
-
-    // Configure SSL verification 
->>>>>>> 92d3d4e9
     if (verifySsl === undefined) {
       // Auto-detect: disable SSL verification for localhost/127.0.0.1 (development)
       if (baseUrl.includes('localhost') || baseUrl.includes('127.0.0.1')) {
@@ -62,7 +46,6 @@
       console.warn('SSL verification is disabled. Not recommended for production.');
     }
 
-<<<<<<< HEAD
     this.api = new DefaultApi(baseUrl);
     
     // Configure SSL verification for Axios in Node.js environments
@@ -78,34 +61,6 @@
       console.warn('SSL verification disabled in Node.js environment');
     }
     
-=======
-    // Configure axios interceptor for SSL (Node.js only)
-    if (typeof window === 'undefined') {
-      // Create HTTPS agent
-      const httpsAgent = new https.Agent({
-        rejectUnauthorized: verifySsl
-      });
-
-      // Add request interceptor to inject HTTPS agent
-      this.interceptorId = axios.interceptors.request.use(
-        (config: InternalAxiosRequestConfig) => {
-          // Only add agent for HTTPS requests
-          if (config.url?.startsWith('https://') || 
-              (config.baseURL?.startsWith('https://') && !config.url?.startsWith('http'))) {
-            config.httpsAgent = httpsAgent;
-          }
-          return config;
-        },
-        (error) => {
-          return Promise.reject(error);
-        }
-      );
-    }
-
-    // Create the API instance (after interceptor is set up)
-    this.api = new DefaultApi(baseUrl);
-    
->>>>>>> 92d3d4e9
     // Set default headers
     this.api.defaultHeaders = {
       'Content-Type': 'application/json',
@@ -198,13 +153,8 @@
           nLists: indexConfig.nLists || undefined,
           // For IVFPQ, add additional properties
           ...(indexConfig.type === 'ivfpq' ? {
-<<<<<<< HEAD
             pqDim: (indexConfig as IndexIVFPQ).pqDim || undefined,
             pqBits: (indexConfig as IndexIVFPQ).pqBits ||undefined
-=======
-            pqDim: (indexConfig as IndexIVFPQModel).pqDim || undefined,
-            pqBits: (indexConfig as IndexIVFPQModel).pqBits || undefined
->>>>>>> 92d3d4e9
           } : {})
         },
         embeddingModel: embeddingModel
